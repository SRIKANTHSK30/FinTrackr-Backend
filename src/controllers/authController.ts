--- conflicted
+++ resolved
@@ -59,7 +59,6 @@
       email: user.email
     });
 
-<<<<<<< HEAD
     // Store refresh token in database
     const expiresAt = new Date();
     expiresAt.setDate(expiresAt.getDate() + 7); // 7 days from now
@@ -71,9 +70,6 @@
         expiresAt
       }
     });
-=======
-    // Stateless: no refresh token storage
->>>>>>> c84ae246
 
     logger.info('User registered successfully', { userId: user.id, email: user.email });
 
@@ -121,7 +117,6 @@
       email: user.email
     });
 
-<<<<<<< HEAD
     // Store refresh token in database
     const expiresAt = new Date();
     expiresAt.setDate(expiresAt.getDate() + 7); // 7 days from now
@@ -133,9 +128,6 @@
         expiresAt
       }
     });
-=======
-    // Stateless: no refresh token storage
->>>>>>> c84ae246
 
     logger.info('User logged in successfully', { userId: user.id, email: user.email });
 
@@ -172,7 +164,6 @@
       return;
     }
 
-<<<<<<< HEAD
     // Check if refresh token exists in database
     const storedToken = await prisma.refreshToken.findFirst({
       where: {
@@ -188,9 +179,6 @@
       res.status(401).json({ error: 'Invalid refresh token' });
       return;
     }
-=======
-    // Stateless: accept valid refresh token without storage lookup
->>>>>>> c84ae246
 
     // Generate new tokens
     const tokens = generateTokenPair({
@@ -198,7 +186,6 @@
       email: payload.email
     });
 
-<<<<<<< HEAD
     // Update refresh token in database
     const expiresAt = new Date();
     expiresAt.setDate(expiresAt.getDate() + 7); // 7 days from now
@@ -215,9 +202,6 @@
         expiresAt
       }
     });
-=======
-    // Stateless: no refresh token storage
->>>>>>> c84ae246
 
     res.json({
       message: 'Token refreshed successfully',
@@ -243,7 +227,6 @@
       return;
     }
 
-<<<<<<< HEAD
     const token = authHeader.substring(7);
     const payload = verifyRefreshToken(token);
 
@@ -251,9 +234,6 @@
     await prisma.refreshToken.deleteMany({
       where: { userId: payload.userId }
     });
-=======
-    // Stateless logout: simply acknowledge; tokens expire naturally
->>>>>>> c84ae246
 
     logger.info('User logged out successfully');
 
